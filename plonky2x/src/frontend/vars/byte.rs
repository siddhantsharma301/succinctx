use std::fmt::Debug;

use array_macro::array;
use plonky2::hash::hash_types::RichField;
use plonky2::iop::target::BoolTarget;
use plonky2::iop::witness::{Witness, WitnessWrite};

use super::{BoolVariable, CircuitVariable, EvmVariable, Variable};
use crate::backend::config::PlonkParameters;
use crate::frontend::builder::CircuitBuilder;
use crate::frontend::ops::{BitAnd, BitOr, BitXor, Not, RotateLeft, RotateRight, Shl, Shr, Zero};

/// A variable in the circuit representing a byte value. Under the hood, it is represented as
/// eight bits stored in big endian.
#[derive(Debug, Clone, Copy)]
pub struct ByteVariable(pub [BoolVariable; 8]);

impl CircuitVariable for ByteVariable {
    type ValueType<F: RichField> = u8;

    fn init<L: PlonkParameters<D>, const D: usize>(builder: &mut CircuitBuilder<L, D>) -> Self {
        Self(array![_ => BoolVariable::init(builder); 8])
    }

    fn constant<L: PlonkParameters<D>, const D: usize>(
        builder: &mut CircuitBuilder<L, D>,
        value: Self::ValueType<L::Field>,
    ) -> Self {
        Self(array![i => BoolVariable::constant(builder, (value >> (7 - i)) & 1 == 1); 8])
    }

    fn variables(&self) -> Vec<Variable> {
        self.0.iter().map(|x| x.0).collect()
    }

    fn from_variables(variables: &[Variable]) -> Self {
        assert_eq!(variables.len(), 8);
        Self(array![i => BoolVariable(variables[i]); 8])
    }

    fn get<F: RichField, W: Witness<F>>(&self, witness: &W) -> Self::ValueType<F> {
        let mut acc: u64 = 0;
        for i in 0..8 {
            let term = (1 << (7 - i)) * (BoolVariable::get(&self.0[i], witness) as u64);
            acc += term;
        }
        acc as u8
    }

    fn set<F: RichField, W: WitnessWrite<F>>(&self, witness: &mut W, value: Self::ValueType<F>) {
        let value_be_bits = (0..8)
            .map(|i| ((1 << (7 - i)) & value) != 0)
            .collect::<Vec<_>>();
        for i in 0..8 {
            BoolVariable::set(&self.0[i], witness, value_be_bits[i]);
        }
    }
}

impl EvmVariable for ByteVariable {
    fn encode<L: PlonkParameters<D>, const D: usize>(
        &self,
        _: &mut CircuitBuilder<L, D>,
    ) -> Vec<ByteVariable> {
        vec![*self]
    }

    fn decode<L: PlonkParameters<D>, const D: usize>(
        _: &mut CircuitBuilder<L, D>,
        bytes: &[ByteVariable],
    ) -> Self {
        assert_eq!(bytes.len(), 1);
        bytes[0]
    }

    fn encode_value<F: RichField>(value: Self::ValueType<F>) -> Vec<u8> {
        vec![value]
    }

    fn decode_value<F: RichField>(bytes: &[u8]) -> Self::ValueType<F> {
        assert_eq!(bytes.len(), 1);
        bytes[0]
    }
}

impl ByteVariable {
    pub fn as_be_bits(self) -> [BoolVariable; 8] {
        self.0
    }

    pub fn as_le_bits(self) -> [BoolVariable; 8] {
        let mut bits = self.as_be_bits();
        bits.reverse();
        bits
    }

<<<<<<< HEAD
    pub fn from_be_bits(bits: [BoolVariable; 8]) -> ByteVariable {
        ByteVariable(bits)
=======
    pub fn to_nibbles<L: PlonkParameters<D>, const D: usize>(
        self,
        builder: &mut CircuitBuilder<L, D>,
    ) -> [ByteVariable; 2] {
        let bits = self.as_be_bits();

        let mut left_nibble = array![_ => builder.constant(false); 8];
        left_nibble[4..].copy_from_slice(&bits[0..4]);

        let mut right_nibble = array![_ => builder.constant(false); 8];
        right_nibble[4..].copy_from_slice(&bits[4..8]);

        [ByteVariable(left_nibble), ByteVariable(right_nibble)]
>>>>>>> 7253e81c
    }
}

impl<L: PlonkParameters<D>, const D: usize> Not<L, D> for ByteVariable {
    type Output = Self;

    fn not(self, builder: &mut CircuitBuilder<L, D>) -> Self::Output {
        ByteVariable(self.as_be_bits().map(|x| builder.not(x)))
    }
}

impl<L: PlonkParameters<D>, const D: usize> BitAnd<L, D> for ByteVariable {
    type Output = Self;

    fn bitand(self, rhs: Self, builder: &mut CircuitBuilder<L, D>) -> Self::Output {
        let self_bits = self.as_be_bits();
        let rhs_bits = rhs.as_be_bits();
        let mut and_bit = |i| builder.and(self_bits[i], rhs_bits[i]);
        ByteVariable(array![i => and_bit(i); 8])
    }
}

impl<L: PlonkParameters<D>, const D: usize> BitOr<L, D> for ByteVariable {
    type Output = Self;

    fn bitor(self, rhs: Self, builder: &mut CircuitBuilder<L, D>) -> Self::Output {
        let self_bits = self.as_be_bits();
        let rhs_bits = rhs.as_be_bits();
        let mut or_bit = |i| builder.or(self_bits[i], rhs_bits[i]);
        ByteVariable(array![i => or_bit(i); 8])
    }
}

impl<L: PlonkParameters<D>, const D: usize> BitXor<L, D> for ByteVariable {
    type Output = Self;

    fn bitxor(self, rhs: Self, builder: &mut CircuitBuilder<L, D>) -> Self::Output {
        let self_bits = self.as_be_bits();
        let rhs_bits = rhs.as_be_bits();
        let mut xor_bit = |i| builder.xor(self_bits[i], rhs_bits[i]);
        ByteVariable(array![i => xor_bit(i); 8])
    }
}

impl<L: PlonkParameters<D>, const D: usize> Shl<L, D, usize> for ByteVariable {
    type Output = Self;

    fn shl(self, rhs: usize, builder: &mut CircuitBuilder<L, D>) -> Self::Output {
        let self_bits = self.as_be_bits();
        let mut shl_bit = |i| {
            if i + rhs > 7 {
                builder.constant(false)
            } else {
                self_bits[i + rhs]
            }
        };
        ByteVariable(array![i => shl_bit(i); 8])
    }
}

impl<L: PlonkParameters<D>, const D: usize> Shr<L, D, usize> for ByteVariable {
    type Output = Self;

    fn shr(self, rhs: usize, builder: &mut CircuitBuilder<L, D>) -> Self::Output {
        let self_bits = self.as_be_bits();
        let mut shr_bit = |i| {
            if i < rhs {
                builder.constant(false)
            } else {
                self_bits[i - rhs]
            }
        };
        ByteVariable(array![i => shr_bit(i); 8])
    }
}

impl<L: PlonkParameters<D>, const D: usize> RotateLeft<L, D, usize> for ByteVariable {
    type Output = Self;

    fn rotate_left(self, rhs: usize, _builder: &mut CircuitBuilder<L, D>) -> Self::Output {
        let self_bits = self.as_be_bits();
        let rot_bit = |i| self_bits[(i + rhs) % 8];
        ByteVariable(array![i => rot_bit(i); 8])
    }
}

impl<L: PlonkParameters<D>, const D: usize> RotateRight<L, D, usize> for ByteVariable {
    type Output = Self;

    fn rotate_right(self, rhs: usize, _builder: &mut CircuitBuilder<L, D>) -> Self::Output {
        let self_bits = self.as_be_bits();
        let rot_bit = |i| self_bits[(i + 8 - rhs) % 8];
        ByteVariable(array![i => rot_bit(i); 8])
    }
}

impl<L: PlonkParameters<D>, const D: usize> Zero<L, D> for ByteVariable {
    fn zero(builder: &mut CircuitBuilder<L, D>) -> Self {
        ByteVariable(array![_ => builder.constant(false); 8])
    }
}

impl ByteVariable {
    pub fn as_bool_targets(&self) -> [BoolTarget; 8] {
        self.0
            .iter()
            .map(|bool_variable| BoolTarget::new_unsafe(bool_variable.0 .0))
            .collect::<Vec<_>>()
            .try_into()
            .unwrap()
    }
}

#[cfg(test)]
mod tests {
    use itertools::Itertools;

    use crate::backend::config::DefaultParameters;
    use crate::prelude::*;

    type L = DefaultParameters;
    const D: usize = 2;

    #[test]
    fn test_byte_operations() {
        let mut builder = CircuitBuilder::<L, D>::new();

        let x_bytes = (0..256)
            .map(|_| builder.init::<ByteVariable>())
            .collect::<Vec<_>>();
        let y_bytes = (0..256)
            .map(|_| builder.init::<ByteVariable>())
            .collect::<Vec<_>>();

        let ((x_and_y_bytes, x_or_y_bytes), x_xor_y_bytes): ((Vec<_>, Vec<_>), Vec<_>) = x_bytes
            .iter()
            .cartesian_product(y_bytes.iter())
            .map(|(&x, &y)| ((builder.and(x, y), builder.or(x, y)), builder.xor(x, y)))
            .unzip();

        let (((x_shr_bytes, x_shl_bytes), x_rot_right_bytes), x_rot_left_bytes): (
            ((Vec<_>, Vec<_>), Vec<_>),
            Vec<_>,
        ) = x_bytes
            .iter()
            .cartesian_product(0..8)
            .map(|(&x, i)| {
                (
                    (
                        (builder.shr(x, i), builder.shl(x, i)),
                        builder.rotate_right(x, i),
                    ),
                    builder.rotate_left(x, i),
                )
            })
            .unzip();

        let circuit = builder.build();
        let mut pw = PartialWitness::new();

        let x_values = (0..256).map(|i| i as u8).collect::<Vec<_>>();
        let y_values = (0..256).map(|i| (i + 1) as u8).collect::<Vec<_>>();

        for (x, val) in x_bytes.iter().zip(x_values.iter()) {
            x.set(&mut pw, *val);
        }

        for (y, val) in y_bytes.iter().zip(y_values.iter()) {
            y.set(&mut pw, *val);
        }

        for ((((x, y), x_and_y), x_or_y), x_xor_y) in x_values
            .iter()
            .cartesian_product(y_values.iter())
            .zip(x_and_y_bytes)
            .zip(x_or_y_bytes)
            .zip(x_xor_y_bytes)
        {
            x_and_y.set(&mut pw, x & y);
            x_or_y.set(&mut pw, x | y);
            x_xor_y.set(&mut pw, x ^ y);
        }

        for (((((x, i), x_shr), x_shl), x_rot_right), x_rot_left) in x_values
            .iter()
            .cartesian_product(0..8)
            .zip(x_shr_bytes)
            .zip(x_shl_bytes)
            .zip(x_rot_right_bytes)
            .zip(x_rot_left_bytes)
        {
            x_shr.set(&mut pw, x >> i);
            x_shl.set(&mut pw, x << i);
            x_rot_right.set(&mut pw, x.rotate_right(i));
            x_rot_left.set(&mut pw, x.rotate_left(i));
        }

        let proof = circuit.data.prove(pw).unwrap();
        circuit.data.verify(proof).unwrap();
    }

    #[test]
    fn test_to_nibbles() {
        let mut builder = CircuitBuilder::<L, D>::new();
        let byte = builder.read::<ByteVariable>();
        let nibbles = byte.to_nibbles(&mut builder);
        builder.write(nibbles[0]);
        builder.write(nibbles[1]);

        let circuit = builder.build();

        let value = rand::random::<u8>();
        let mut inputs = circuit.input();
        inputs.write::<ByteVariable>(value);

        let (proof, mut output) = circuit.prove(&inputs);
        circuit.verify(&proof, &inputs, &output);

        let expected_left_nibble = (value >> 4) & 0x0F;
        let expected_right_nibble = value & 0x0F;

        let left_nibble = output.read::<ByteVariable>();
        let right_nibble = output.read::<ByteVariable>();

        assert_eq!(left_nibble, expected_left_nibble);
        assert_eq!(right_nibble, expected_right_nibble);
    }
}<|MERGE_RESOLUTION|>--- conflicted
+++ resolved
@@ -94,10 +94,6 @@
         bits
     }
 
-<<<<<<< HEAD
-    pub fn from_be_bits(bits: [BoolVariable; 8]) -> ByteVariable {
-        ByteVariable(bits)
-=======
     pub fn to_nibbles<L: PlonkParameters<D>, const D: usize>(
         self,
         builder: &mut CircuitBuilder<L, D>,
@@ -111,7 +107,10 @@
         right_nibble[4..].copy_from_slice(&bits[4..8]);
 
         [ByteVariable(left_nibble), ByteVariable(right_nibble)]
->>>>>>> 7253e81c
+    }
+
+    pub fn from_be_bits(bits: [BoolVariable; 8]) -> ByteVariable {
+        ByteVariable(bits)
     }
 }
 
