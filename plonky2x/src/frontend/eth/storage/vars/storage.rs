use std::fmt::Debug;

use array_macro::array;
<<<<<<< HEAD
use ethers::types::{Address, H256, U256, U64};
use plonky2::field::extension::Extendable;
=======
use ethers::types::{Address, H256, U256};
>>>>>>> 7253e81c
use plonky2::hash::hash_types::RichField;
use plonky2::iop::witness::{Witness, WitnessWrite};

use crate::backend::config::PlonkParameters;
use crate::frontend::builder::CircuitBuilder;
use crate::frontend::eth::vars::AddressVariable;
use crate::frontend::uint::uint64::U64Variable;
use crate::frontend::vars::{Bytes32Variable, CircuitVariable, U256Variable, VariableBuffer};
use crate::prelude::Variable;

<<<<<<< HEAD
#[derive(Debug, Clone, Copy, PartialEq)]
=======
#[derive(Debug, Clone, Copy)]
pub struct EthProof {
    pub proof: H256,
}

#[derive(Debug, Clone, Copy)]
pub struct EthProofVariable {
    pub proof: Bytes32Variable,
}

impl CircuitVariable for EthProofVariable {
    type ValueType<F: RichField> = EthProof;

    fn init<L: PlonkParameters<D>, const D: usize>(builder: &mut CircuitBuilder<L, D>) -> Self {
        Self {
            proof: Bytes32Variable::init(builder),
        }
    }

    fn constant<L: PlonkParameters<D>, const D: usize>(
        builder: &mut CircuitBuilder<L, D>,
        value: Self::ValueType<L::Field>,
    ) -> Self {
        Self {
            proof: Bytes32Variable::constant(builder, value.proof),
        }
    }

    fn variables(&self) -> Vec<Variable> {
        self.proof.variables()
    }

    fn from_variables(variables: &[Variable]) -> Self {
        Self {
            proof: Bytes32Variable::from_variables(variables),
        }
    }

    fn get<F: RichField, W: Witness<F>>(&self, witness: &W) -> Self::ValueType<F> {
        EthProof {
            proof: self.proof.get(witness),
        }
    }

    fn set<F: RichField, W: WitnessWrite<F>>(&self, witness: &mut W, value: Self::ValueType<F>) {
        self.proof.set(witness, value.proof);
    }
}

#[derive(Debug, Clone, Copy)]
>>>>>>> 7253e81c
pub struct EthAccount {
    pub balance: U256,
    pub code_hash: H256,
    pub nonce: U64,
    pub storage_hash: H256,
}

#[derive(Debug, Clone, Copy)]
pub struct EthAccountVariable {
    pub balance: U256Variable,
    pub code_hash: Bytes32Variable,
    pub nonce: U64Variable,
    pub storage_hash: Bytes32Variable,
}

impl CircuitVariable for EthAccountVariable {
    type ValueType<F: RichField> = EthAccount;

    fn init<L: PlonkParameters<D>, const D: usize>(builder: &mut CircuitBuilder<L, D>) -> Self {
        Self {
            balance: U256Variable::init(builder),
            code_hash: Bytes32Variable::init(builder),
            nonce: U64Variable::init(builder),
            storage_hash: Bytes32Variable::init(builder),
        }
    }

    fn constant<L: PlonkParameters<D>, const D: usize>(
        builder: &mut CircuitBuilder<L, D>,
        value: Self::ValueType<L::Field>,
    ) -> Self {
        Self {
            balance: U256Variable::constant(builder, value.balance),
            code_hash: Bytes32Variable::constant(builder, value.code_hash),
            nonce: U64Variable::constant(builder, value.nonce),
            storage_hash: Bytes32Variable::constant(builder, value.storage_hash),
        }
    }

    fn variables(&self) -> Vec<Variable> {
        let mut vars = Vec::new();
        vars.extend(self.balance.variables());
        vars.extend(self.code_hash.variables());
        vars.extend(self.nonce.variables());
        vars.extend(self.storage_hash.variables());
        vars
    }

    fn from_variables(variables: &[Variable]) -> Self {
        let balance = U256Variable::from_variables(&variables[0..4]);
        let mut offset = 4;
        let code_hash = Bytes32Variable::from_variables(&variables[offset..offset + 32 * 8]);
        offset += 32 * 8;
        let nonce = U64Variable::from_variables(&variables[offset..offset + 1]);
        offset += 1;
        let storage_hash = Bytes32Variable::from_variables(&variables[offset..offset + 32 * 8]);
        Self {
            balance,
            code_hash,
            nonce,
            storage_hash,
        }
    }

    fn get<F: RichField, W: Witness<F>>(&self, witness: &W) -> Self::ValueType<F> {
        EthAccount {
            balance: self.balance.get(witness),
            code_hash: self.code_hash.get(witness),
            nonce: self.nonce.get(witness),
            storage_hash: self.storage_hash.get(witness),
        }
    }

    fn set<F: RichField, W: WitnessWrite<F>>(&self, witness: &mut W, value: Self::ValueType<F>) {
        self.balance.set(witness, value.balance);
        self.code_hash.set(witness, value.code_hash);
        self.nonce.set(witness, value.nonce);
        self.storage_hash.set(witness, value.storage_hash);
    }
}

#[derive(Debug, Clone, Copy, PartialEq)]
pub struct EthLog {
    pub address: Address,
    pub topics: [H256; 3],
    pub data_hash: H256,
}

#[derive(Debug, Clone, Copy)]
pub struct EthLogVariable {
    pub address: AddressVariable,
    pub topics: [Bytes32Variable; 3],
    pub data_hash: Bytes32Variable,
}

impl CircuitVariable for EthLogVariable {
    type ValueType<F: RichField> = EthLog;

    fn init<L: PlonkParameters<D>, const D: usize>(builder: &mut CircuitBuilder<L, D>) -> Self {
        Self {
            address: AddressVariable::init(builder),
            topics: array![_ => Bytes32Variable::init(builder); 3],
            data_hash: Bytes32Variable::init(builder),
        }
    }

    fn constant<L: PlonkParameters<D>, const D: usize>(
        builder: &mut CircuitBuilder<L, D>,
        value: Self::ValueType<L::Field>,
    ) -> Self {
        Self {
            address: AddressVariable::constant(builder, value.address),
            topics: array![i => Bytes32Variable::constant(builder, value.topics[i]); 3],
            data_hash: Bytes32Variable::constant(builder, value.data_hash),
        }
    }

    fn variables(&self) -> Vec<Variable> {
        let mut vars = Vec::new();
        vars.extend(self.address.variables());
        vars.extend(
            self.topics
                .iter()
                .flat_map(|t| t.variables())
                .collect::<Vec<Variable>>(),
        );
        vars.extend(self.data_hash.variables());
        vars
    }

    fn from_variables(variables: &[Variable]) -> Self {
        let mut var_buffer = VariableBuffer::new(variables);
        let address = var_buffer.read::<AddressVariable>();
        let topics = array![_ => var_buffer.read::<Bytes32Variable>(); 3];
        let data_hash = var_buffer.read::<Bytes32Variable>();
        Self {
            address,
            topics,
            data_hash,
        }
    }

    fn get<F: RichField, W: Witness<F>>(&self, witness: &W) -> Self::ValueType<F> {
        EthLog {
            address: self.address.get(witness),
            topics: [
                self.topics[0].get(witness),
                self.topics[1].get(witness),
                self.topics[2].get(witness),
            ],
            data_hash: self.data_hash.get(witness),
        }
    }

    fn set<F: RichField, W: WitnessWrite<F>>(&self, witness: &mut W, value: Self::ValueType<F>) {
        self.address.set(witness, value.address);
        self.topics[0].set(witness, value.topics[0]);
        self.topics[1].set(witness, value.topics[1]);
        self.topics[2].set(witness, value.topics[2]);
        self.data_hash.set(witness, value.data_hash);
    }
}

#[derive(Debug, Clone, Copy)]
pub struct EthProof {
    pub proof: H256,
}

#[derive(Debug, Clone, Copy)]
pub struct EthProofVariable {
    pub proof: Bytes32Variable,
}

impl CircuitVariable for EthProofVariable {
    type ValueType<F: RichField> = EthProof;

    fn init<F: RichField + Extendable<D>, const D: usize>(
        builder: &mut CircuitBuilder<F, D>,
    ) -> Self {
        Self {
            proof: Bytes32Variable::init(builder),
        }
    }

    fn constant<F: RichField + Extendable<D>, const D: usize>(
        builder: &mut CircuitBuilder<F, D>,
        value: Self::ValueType<F>,
    ) -> Self {
        Self {
            proof: Bytes32Variable::constant(builder, value.proof),
        }
    }

    fn variables(&self) -> Vec<Variable> {
        self.proof.variables()
    }

    fn from_variables(variables: &[Variable]) -> Self {
        Self {
            proof: Bytes32Variable::from_variables(variables),
        }
    }

    fn get<F: RichField, W: Witness<F>>(&self, witness: &W) -> Self::ValueType<F> {
        EthProof {
            proof: self.proof.get(witness),
        }
    }

    fn set<F: RichField, W: WitnessWrite<F>>(&self, witness: &mut W, value: Self::ValueType<F>) {
        self.proof.set(witness, value.proof);
    }
}<|MERGE_RESOLUTION|>--- conflicted
+++ resolved
@@ -1,12 +1,7 @@
 use std::fmt::Debug;
 
 use array_macro::array;
-<<<<<<< HEAD
-use ethers::types::{Address, H256, U256, U64};
-use plonky2::field::extension::Extendable;
-=======
 use ethers::types::{Address, H256, U256};
->>>>>>> 7253e81c
 use plonky2::hash::hash_types::RichField;
 use plonky2::iop::witness::{Witness, WitnessWrite};
 
@@ -17,9 +12,6 @@
 use crate::frontend::vars::{Bytes32Variable, CircuitVariable, U256Variable, VariableBuffer};
 use crate::prelude::Variable;
 
-<<<<<<< HEAD
-#[derive(Debug, Clone, Copy, PartialEq)]
-=======
 #[derive(Debug, Clone, Copy)]
 pub struct EthProof {
     pub proof: H256,
@@ -70,7 +62,6 @@
 }
 
 #[derive(Debug, Clone, Copy)]
->>>>>>> 7253e81c
 pub struct EthAccount {
     pub balance: U256,
     pub code_hash: H256,
