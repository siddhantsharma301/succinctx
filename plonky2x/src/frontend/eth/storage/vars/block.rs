use std::fmt::Debug;

use ethers::types::{Address, H256, U256};
use plonky2::field::extension::Extendable;
use plonky2::hash::hash_types::RichField;
use plonky2::iop::witness::{Witness, WitnessWrite};

use crate::frontend::builder::CircuitBuilder;
use crate::frontend::eth::vars::AddressVariable;
use crate::frontend::vars::{Bytes32Variable, CircuitVariable, U256Variable};
use crate::prelude::Variable;

/// A variable representing the Ethereum Block Header
/// Follow the following struct in go-ethereum
/// https://github.com/ethereum/go-ethereum/blob/b6d4f6b66e99c08f419e6a469259cbde1c8b0582/core/types/block.go#L70
/// https://github.com/gnosis/hashi/blob/main/packages/evm/contracts/adapters/BlockHashOracleAdapter.sol#L24
/// Note that this only includes certain fields in the certain block header
#[derive(Debug, Clone, PartialEq)]
pub struct EthHeader {
    pub parent_hash: H256,
    pub uncle_hash: H256,
    pub coinbase: Address,
    pub root: H256,
    pub tx_hash: H256,
    pub receipt_hash: H256,
    // pub bloom: H256,
    pub difficulty: U256,
    pub number: U256,
    pub gas_limit: U256,
    pub gas_used: U256,
    pub time: U256,
    // pub extra: Bytes,
}

#[derive(Debug, Clone, Copy)]
pub struct EthHeaderVariable {
    pub parent_hash: Bytes32Variable,
    pub uncle_hash: Bytes32Variable,
    pub coinbase: AddressVariable,
    pub root: Bytes32Variable,
    pub tx_hash: Bytes32Variable,
    pub receipt_hash: Bytes32Variable,
    // pub bloom: Bytes32Variable, // TODO: add back once we have arbitrary bytes variables
    pub difficulty: U256Variable,
    pub number: U256Variable,
    pub gas_limit: U256Variable,
    pub gas_used: U256Variable,
    pub time: U256Variable,
    // pub extra: Bytes32Variable, // TODO: add back once we have arbitrary bytes variables
}

impl CircuitVariable for EthHeaderVariable {
    type ValueType<F: RichField> = EthHeader;

    fn init<F: RichField + Extendable<D>, const D: usize>(
        builder: &mut CircuitBuilder<F, D>,
    ) -> Self {
        Self {
            parent_hash: Bytes32Variable::init(builder),
            uncle_hash: Bytes32Variable::init(builder),
            coinbase: AddressVariable::init(builder),
            root: Bytes32Variable::init(builder),
            tx_hash: Bytes32Variable::init(builder),
            receipt_hash: Bytes32Variable::init(builder),
            // bloom: Bytes32Variable::init(builder),
            difficulty: U256Variable::init(builder),
            number: U256Variable::init(builder),
            gas_limit: U256Variable::init(builder),
            gas_used: U256Variable::init(builder),
            time: U256Variable::init(builder),
            // extra: Bytes32Variable::init(builder),
        }
    }

    #[allow(unused_variables)]
    fn constant<F: RichField + Extendable<D>, const D: usize>(
        builder: &mut CircuitBuilder<F, D>,
        value: Self::ValueType<F>,
    ) -> Self {
        todo!()
    }

    fn variables(&self) -> Vec<Variable> {
        let mut vars = Vec::new();
        vars.extend(self.parent_hash.variables());
        vars.extend(self.uncle_hash.variables());
        vars.extend(self.coinbase.variables());
        vars.extend(self.root.variables());
        vars.extend(self.tx_hash.variables());
        vars.extend(self.receipt_hash.variables());
        // vars.extend(self.bloom.variables());
        vars.extend(self.difficulty.variables());
        vars.extend(self.number.variables());
        vars.extend(self.gas_limit.variables());
        vars.extend(self.gas_used.variables());
        vars.extend(self.time.variables());
        // vars.extend(self.extra.variables());
        vars
    }

    #[allow(unused_variables)]
    fn from_variables(variables: &[Variable]) -> Self {
        let parent_hash = Bytes32Variable::from_variables(&variables[0..32 * 8]);
        let uncle_hash = Bytes32Variable::from_variables(&variables[32 * 8..64 * 8]);
        let coinbase = AddressVariable::from_variables(&variables[64 * 8..64 * 8 + 8 * 20]);
        let mut offset = 64 * 8 + 8 * 20;
        let root = Bytes32Variable::from_variables(&variables[offset..offset + 32 * 8]);
        offset += 32 * 8;

        let tx_hash = Bytes32Variable::from_variables(&variables[offset..offset + 32 * 8]);
        offset += 32 * 8;

        let receipt_hash = Bytes32Variable::from_variables(&variables[offset..offset + 32 * 8]);
        offset += 32 * 8;

        // let bloom = Bytes32Variable::from_variables(&variables[offset..offset + 32 * 8]);
        // offset += 32 * 8;

        let difficulty = U256Variable::from_variables(&variables[offset..offset + 4]);
        offset += 4;

        let number = U256Variable::from_variables(&variables[offset..offset + 4]);
<<<<<<< HEAD
        offset += 4;
=======
>>>>>>> 56607851

        let gas_limit = U256Variable::from_variables(&variables[offset..offset+4]);
        offset += 4;

        let gas_used = U256Variable::from_variables(&variables[offset..offset+4]);
        offset += 4;

        let time = U256Variable::from_variables(&variables[offset..offset+4]);

        // let extra = Bytes32Variable::from_variables(&variables[offset+8..offset+8+32*8]);

        Self {
            parent_hash,
            uncle_hash,
            coinbase,
            root,
            tx_hash,
            receipt_hash,
            // bloom,
            difficulty,
            number,
            gas_limit,
            gas_used,
            time,
            // extra
        }
    }

    #[allow(unused_variables)]
    fn get<F: RichField, W: Witness<F>>(&self, witness: &W) -> Self::ValueType<F> {
        EthHeader {
            parent_hash: self.parent_hash.get(witness),
            uncle_hash: self.uncle_hash.get(witness),
            coinbase: self.coinbase.get(witness),
            root: self.root.get(witness),
            tx_hash: self.tx_hash.get(witness),
            receipt_hash: self.receipt_hash.get(witness),
            // bloom: self.bloom.get(witness),
            difficulty: self.difficulty.get(witness),
            number: self.number.get(witness),
            gas_limit: self.gas_limit.get(witness),
            gas_used: self.gas_used.get(witness),
            time: self.time.get(witness),
            // extra: self.extra.get(witness).as_bytes().to_vec().into(),
        }
    }

    #[allow(unused_variables)]
    fn set<F: RichField, W: WitnessWrite<F>>(&self, witness: &mut W, value: Self::ValueType<F>) {
        self.parent_hash.set(witness, value.parent_hash);
        self.uncle_hash.set(witness, value.uncle_hash);
        self.coinbase.set(witness, value.coinbase);
        self.root.set(witness, value.root);
        self.tx_hash.set(witness, value.tx_hash);
        self.receipt_hash.set(witness, value.receipt_hash);
        // self.bloom.set(witness, value.bloom);
        self.difficulty.set(witness, value.difficulty);
        self.number.set(witness, value.number);
        self.gas_limit.set(witness, value.gas_limit);
        self.gas_used.set(witness, value.gas_used);
        self.time.set(witness, value.time);
        // self.extra.set(witness, H256::from_slice(value.extra.0.as_ref()));
    }
}<|MERGE_RESOLUTION|>--- conflicted
+++ resolved
@@ -120,18 +120,15 @@
         offset += 4;
 
         let number = U256Variable::from_variables(&variables[offset..offset + 4]);
-<<<<<<< HEAD
-        offset += 4;
-=======
->>>>>>> 56607851
-
-        let gas_limit = U256Variable::from_variables(&variables[offset..offset+4]);
         offset += 4;
 
-        let gas_used = U256Variable::from_variables(&variables[offset..offset+4]);
+        let gas_limit = U256Variable::from_variables(&variables[offset..offset + 4]);
         offset += 4;
 
-        let time = U256Variable::from_variables(&variables[offset..offset+4]);
+        let gas_used = U256Variable::from_variables(&variables[offset..offset + 4]);
+        offset += 4;
+
+        let time = U256Variable::from_variables(&variables[offset..offset + 4]);
 
         // let extra = Bytes32Variable::from_variables(&variables[offset+8..offset+8+32*8]);
 
