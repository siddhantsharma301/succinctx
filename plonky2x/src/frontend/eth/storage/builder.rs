use ethers::types::Address;
use plonky2::field::extension::Extendable;
use plonky2::hash::hash_types::RichField;

use super::generators::block::EthBlockGenerator;
<<<<<<< HEAD
use super::generators::storage::{EthLogGenerator, EthStorageProofGenerator};
=======
use super::generators::storage::{EthStorageKeyGenerator, EthStorageProofGenerator};
>>>>>>> 3e5f281d
use super::vars::{EthAccountVariable, EthHeaderVariable, EthLogVariable};
use crate::frontend::builder::CircuitBuilder;
use crate::frontend::eth::vars::AddressVariable;
use crate::frontend::uint::uint256::U256Variable;
use crate::frontend::vars::Bytes32Variable;

impl<F: RichField + Extendable<D>, const D: usize> CircuitBuilder<F, D> {
    pub fn get_storage_key_at(
        &mut self,
        mapping_location: U256Variable,
        map_key: Bytes32Variable,
    ) -> Bytes32Variable {
        let generator = EthStorageKeyGenerator::new(self, mapping_location, map_key);
        self.add_simple_generator(&generator);
        generator.value
    }

    #[allow(non_snake_case)]
    pub fn eth_get_storage_at(
        &mut self,
        block_hash: Bytes32Variable,
        address: AddressVariable,
        storage_key: Bytes32Variable,
    ) -> Bytes32Variable {
        let generator = EthStorageProofGenerator::new(self, block_hash, address, storage_key);
        self.add_simple_generator(&generator);
        generator.value
    }

    #[allow(non_snake_case)]
    pub fn eth_get_block_by_hash(&mut self, block_hash: Bytes32Variable) -> EthHeaderVariable {
        let generator = EthBlockGenerator::new(self, block_hash);
        self.add_simple_generator(&generator);
        generator.value
    }

    #[allow(non_snake_case)]
    pub fn eth_get_account(
        &mut self,
        _address: Address,
        _block_hash: Bytes32Variable,
    ) -> EthAccountVariable {
        todo!()
    }

    #[allow(non_snake_case)]
    pub fn eth_get_transaction_log(
        &mut self,
        transaction_hash: Bytes32Variable,
        block_hash: Bytes32Variable,
        log_index: u64,
    ) -> EthLogVariable {
        let generator = EthLogGenerator::new(self, transaction_hash, block_hash, log_index);
        self.add_simple_generator(&generator);
        generator.value
    }
}

#[cfg(test)]
mod tests {
    use std::env;

    use ethers::providers::{Http, Provider};
    use ethers::types::U256;
    use plonky2::plonk::config::PoseidonGoldilocksConfig;

    use super::*;
<<<<<<< HEAD
    use crate::frontend::eth::storage::vars::{EthHeader, EthLog};
=======
    use crate::frontend::eth::storage::utils::get_map_storage_location;
    use crate::frontend::eth::storage::vars::EthHeader;
>>>>>>> 3e5f281d
    use crate::prelude::CircuitBuilderX;
    use crate::utils::{address, bytes32};

    #[test]
    #[cfg_attr(feature = "ci", ignore)]
    #[allow(non_snake_case)]
    fn test_eth_get_storage_at() {
        dotenv::dotenv().ok();
        let rpc_url = env::var("RPC_1").unwrap();
        let provider = Provider::<Http>::try_from(rpc_url).unwrap();

        // This is the circuit definition
        let mut builder = CircuitBuilderX::new();
        builder.set_execution_client(provider);
        let block_hash = builder.evm_read::<Bytes32Variable>();
        let address = builder.evm_read::<AddressVariable>();
        let location = builder.evm_read::<Bytes32Variable>();
        let value = builder.eth_get_storage_at(block_hash, address, location);
        builder.evm_write(value);

        // Build your circuit.
        let circuit = builder.build::<PoseidonGoldilocksConfig>();

        // Write to the circuit input.
        // These values are taken from Ethereum block https://etherscan.io/block/17880427
        let mut input = circuit.input();
        // block hash
        input.evm_write::<Bytes32Variable>(bytes32!(
            "0x281dc31bb78779a1ede7bf0f4d2bc5f07ddebc9f9d1155e413d8804384604bbe"
        ));
        // address
        input.evm_write::<AddressVariable>(address!("0x55032650b14df07b85bF18A3a3eC8E0Af2e028d5"));
        // location
        input.evm_write::<Bytes32Variable>(bytes32!(
            "0xad3228b676f7d3cd4284a5443f17f1962b36e491b30a40b2405849e597ba5fb5"
        ));

        // Generate a proof.
        let (proof, output) = circuit.prove(&input);

        // Verify proof.
        circuit.verify(&proof, &input, &output);

        // Read output.
        let circuit_value = output.evm_read::<Bytes32Variable>();
        println!("{:?}", circuit_value);
        assert_eq!(
            circuit_value,
            bytes32!("0x0000000000000000000000dd4bc51496dc93a0c47008e820e0d80745476f2201"),
        );

        let _ = circuit.serialize().unwrap();
    }

    #[test]
    #[cfg_attr(feature = "ci", ignore)]
    #[allow(non_snake_case)]
    fn test_get_storage_key_at() {
        dotenv::dotenv().ok();
        // This is the circuit definition
        let mut builder = CircuitBuilderX::new();
        let mapping_location = builder.read::<U256Variable>();
        let map_key = builder.read::<Bytes32Variable>();

        let value = builder.get_storage_key_at(mapping_location, map_key);
        builder.write(value);

        // Build your circuit.
        let circuit = builder.build::<PoseidonGoldilocksConfig>();

        // Write to the circuit input.
        let mut input = circuit.input();
        let mapping_location = U256::from("0x0");
        // mapping_location
        input.write::<U256Variable>(mapping_location);

        let map_key =
            bytes32!("0x281dc31bb78779a1ede7bf0f4d2bc5f07ddebc9f9d1155e413d8804384604bbe");
        // map_key
        input.write::<Bytes32Variable>(map_key);

        println!(
            "storage key: {:?}",
            get_map_storage_location(mapping_location.as_u128(), map_key)
        );

        // Generate a proof.
        let (proof, output) = circuit.prove(&input);

        // Verify proof.
        circuit.verify(&proof, &input, &output);

        // Read output.
        let circuit_value = output.read::<Bytes32Variable>();
        println!("{:?}", circuit_value);
        assert_eq!(
            circuit_value,
            bytes32!("0xca77d4e79102603cb6842afffd8846a3123877159ed214aeadfc4333d595fd50"),
        );

        let _ = circuit.serialize().unwrap();
    }

    #[test]
    #[cfg_attr(feature = "ci", ignore)]
    #[allow(non_snake_case)]
    fn test_eth_get_block_by_hash() {
        dotenv::dotenv().ok();
        let rpc_url = env::var("RPC_1").unwrap();
        let provider = Provider::<Http>::try_from(rpc_url).unwrap();

        // This is the circuit definition
        let mut builder = CircuitBuilderX::new();
        builder.set_execution_client(provider);
        let block_hash = builder.read::<Bytes32Variable>();

        let value = builder.eth_get_block_by_hash(block_hash);
        builder.write(value);

        // Build your circuit.
        let circuit = builder.build::<PoseidonGoldilocksConfig>();

        // Write to the circuit input.
        // These values are taken from Ethereum block https://etherscan.io/block/17880427
        let mut input = circuit.input();
        // block hash
        input.write::<Bytes32Variable>(bytes32!(
            "0x281dc31bb78779a1ede7bf0f4d2bc5f07ddebc9f9d1155e413d8804384604bbe"
        ));

        // Generate a proof.
        let (proof, output) = circuit.prove(&input);

        // Verify proof.
        circuit.verify(&proof, &input, &output);

        // Read output
        let circuit_value = output.read::<EthHeaderVariable>();
        println!("{:?}", circuit_value);
        assert_eq!(
            circuit_value,
            EthHeader {
                parent_hash: bytes32!(
                    "0x7b012bf12a831368d7278edad91eb968df7912902aeb45bce0948f1ec8b411df"
                ),
                uncle_hash: bytes32!(
                    "0x1dcc4de8dec75d7aab85b567b6ccd41ad312451b948a7413f0a142fd40d49347"
                ),
                coinbase: address!("0xa8c62111e4652b07110a0fc81816303c42632f64"),
                root: bytes32!(
                    "0xff90251f501c864f21d696c811af4c3aa987006916bd0e31a6c06cc612e7632e"
                ),
                tx_hash: bytes32!(
                    "0x8d0a3c10b76930ebda83551649856882b51455de61689184c9db535ef5c29e93"
                ),
                receipt_hash: bytes32!(
                    "0x8fa46ad6b448faefbfc010736a3d39595ca68eb8bdd4e6b4ab30513bab688068"
                ),
                difficulty: U256::from("0x0"),
                number: U256::from("0x110d56b"),
            }
        );

        let _ = circuit.serialize().unwrap();
<<<<<<< HEAD
    }

    #[test]
    #[cfg_attr(feature = "ci", ignore)]
    #[allow(non_snake_case)]
    fn test_eth_get_transaction_log() {
        dotenv::dotenv().ok();
        let rpc_url = env::var("RPC_1").unwrap();
        let provider = Provider::<Http>::try_from(rpc_url).unwrap();

        // This is the circuit definition
        let mut builder = CircuitBuilderX::new();
        builder.set_execution_client(provider);
        let transaction_hash = builder.read::<Bytes32Variable>();
        let block_hash = builder.read::<Bytes32Variable>();
        let log_index = 0u64;

        let value = builder.eth_get_transaction_log(transaction_hash, block_hash, log_index);
        builder.write(value);

        // Build your circuit.
        let circuit = builder.build::<PoseidonGoldilocksConfig>();

        // Write to the circuit input.
        // These values are taken from Ethereum block https://etherscan.io/block/17880427
        let mut input = circuit.input();
        // transaction hash
        input.write::<Bytes32Variable>(bytes32!(
            "0xead2251970404128e6f9bdff0133badb7338c5fa7ea4eec24e88af85a6d03cf2"
        ));
        // block hash
        input.write::<Bytes32Variable>(bytes32!(
            "0x281dc31bb78779a1ede7bf0f4d2bc5f07ddebc9f9d1155e413d8804384604bbe"
        ));

        // Generate a proof.
        let (proof, output) = circuit.prove(&input);

        // Verify proof.
        circuit.verify(&proof, &input, &output);

        // Read output.
        let circuit_value = output.read::<EthLogVariable>();
        println!("{:?}", circuit_value);
        assert_eq!(
            circuit_value,
            EthLog {
                address: address!("0xc02aaa39b223fe8d0a0e5c4f27ead9083c756cc2"),
                topics: [
                    bytes32!("0xddf252ad1be2c89b69c2b068fc378daa952ba7f163c4a11628f55a4df523b3ef"),
                    bytes32!("0x00000000000000000000000059b4bb1f5d943cf71a10df63f6b743ee4a4489ee"),
                    bytes32!("0x000000000000000000000000def1c0ded9bec7f1a1670819833240f027b25eff")
                ],
                data_hash: bytes32!(
                    "0x5cdda96947975d4afbc971c9aa8bb2cc684e158d10a0d878b3a5b8b0f895262c"
                )
            }
        );

        let _ = circuit.serialize().unwrap();
=======
>>>>>>> 3e5f281d
    }
}<|MERGE_RESOLUTION|>--- conflicted
+++ resolved
@@ -3,11 +3,7 @@
 use plonky2::hash::hash_types::RichField;
 
 use super::generators::block::EthBlockGenerator;
-<<<<<<< HEAD
-use super::generators::storage::{EthLogGenerator, EthStorageProofGenerator};
-=======
-use super::generators::storage::{EthStorageKeyGenerator, EthStorageProofGenerator};
->>>>>>> 3e5f281d
+use super::generators::storage::{EthLogGenerator, EthStorageKeyGenerator, EthStorageProofGenerator};
 use super::vars::{EthAccountVariable, EthHeaderVariable, EthLogVariable};
 use crate::frontend::builder::CircuitBuilder;
 use crate::frontend::eth::vars::AddressVariable;
@@ -75,12 +71,8 @@
     use plonky2::plonk::config::PoseidonGoldilocksConfig;
 
     use super::*;
-<<<<<<< HEAD
     use crate::frontend::eth::storage::vars::{EthHeader, EthLog};
-=======
     use crate::frontend::eth::storage::utils::get_map_storage_location;
-    use crate::frontend::eth::storage::vars::EthHeader;
->>>>>>> 3e5f281d
     use crate::prelude::CircuitBuilderX;
     use crate::utils::{address, bytes32};
 
@@ -245,7 +237,6 @@
         );
 
         let _ = circuit.serialize().unwrap();
-<<<<<<< HEAD
     }
 
     #[test]
@@ -306,7 +297,5 @@
         );
 
         let _ = circuit.serialize().unwrap();
-=======
->>>>>>> 3e5f281d
     }
 }