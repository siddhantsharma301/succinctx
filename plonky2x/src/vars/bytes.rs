use array_macro::array;
use plonky2::field::extension::Extendable;
use plonky2::hash::hash_types::RichField;
use plonky2::iop::target::Target;
use plonky2::iop::witness::{Witness, WitnessWrite};

use super::CircuitVariable;
use crate::builder::CircuitBuilder;
use crate::ops::{BitAnd, BitOr, BitXor, Not};
use crate::vars::ByteVariable;

/// A variable in the circuit representing a byte value.
#[derive(Debug, Clone, Copy)]
pub struct BytesVariable<const N: usize>(pub [ByteVariable; N]);

impl<const N: usize> CircuitVariable for BytesVariable<N> {
    type ValueType<F> = [u8; N];

    fn init<F: RichField + Extendable<D>, const D: usize>(
        builder: &mut CircuitBuilder<F, D>,
    ) -> Self {
        Self(array![_ => ByteVariable::init(builder); N])
    }

    fn constant<F: RichField + Extendable<D>, const D: usize>(
        builder: &mut CircuitBuilder<F, D>,
        value: Self::ValueType<F>,
    ) -> Self {
        assert!(
            value.len() == N,
            "vector of values has wrong length: expected {} got {}",
            N,
            value.len()
        );
        Self(array![i => ByteVariable::constant(builder, value[i]); N])
    }

    fn targets(&self) -> Vec<Target> {
        self.0.iter().flat_map(|b| b.targets()).collect()
    }

<<<<<<< HEAD
    fn from_targets(targets: &[Target]) -> Self {
        assert_eq!(targets.len(), N * 8);
        Self(array![i => ByteVariable::from_targets(&targets[i*8..(i+1)*8]); N])
    }

    fn value<F: RichField, W: Witness<F>>(&self, witness: &W) -> Self::ValueType {
        self.0.iter().map(|b| b.value(witness)).collect()
=======
    fn value<F: RichField, W: Witness<F>>(&self, witness: &W) -> Self::ValueType<F> {
        self.0.map(|b| b.value(witness))
>>>>>>> aa7ee85b
    }

    fn set<F: RichField, W: WitnessWrite<F>>(&self, witness: &mut W, value: Self::ValueType<F>) {
        assert!(
            value.len() == N,
            "vector of values has wrong length: expected {} got {}",
            N,
            value.len()
        );
        for (b, v) in self.0.iter().zip(value) {
            b.set(witness, v);
        }
    }
}

impl<F: RichField + Extendable<D>, const D: usize, const N: usize> Not<F, D> for BytesVariable<N> {
    type Output = Self;

    fn not(self, builder: &mut CircuitBuilder<F, D>) -> Self::Output {
        BytesVariable(self.0.map(|x| builder.not(x)))
    }
}

impl<F: RichField + Extendable<D>, const D: usize, const N: usize> BitAnd<F, D>
    for BytesVariable<N>
{
    type Output = Self;

    fn bitand(self, rhs: Self, builder: &mut CircuitBuilder<F, D>) -> Self::Output {
        let byte_fn = |i| builder.and(self.0[i], rhs.0[i]);
        BytesVariable(core::array::from_fn(byte_fn))
    }
}

impl<F: RichField + Extendable<D>, const D: usize, const N: usize> BitOr<F, D>
    for BytesVariable<N>
{
    type Output = Self;

    fn bitor(self, rhs: Self, builder: &mut CircuitBuilder<F, D>) -> Self::Output {
        let byte_fn = |i| builder.or(self.0[i], rhs.0[i]);
        BytesVariable(core::array::from_fn(byte_fn))
    }
}

impl<F: RichField + Extendable<D>, const D: usize, const N: usize> BitXor<F, D>
    for BytesVariable<N>
{
    type Output = Self;

    fn bitxor(self, rhs: Self, builder: &mut CircuitBuilder<F, D>) -> Self::Output {
        let byte_fn = |i| builder.xor(self.0[i], rhs.0[i]);
        BytesVariable(core::array::from_fn(byte_fn))
    }
}<|MERGE_RESOLUTION|>--- conflicted
+++ resolved
@@ -39,18 +39,13 @@
         self.0.iter().flat_map(|b| b.targets()).collect()
     }
 
-<<<<<<< HEAD
     fn from_targets(targets: &[Target]) -> Self {
         assert_eq!(targets.len(), N * 8);
         Self(array![i => ByteVariable::from_targets(&targets[i*8..(i+1)*8]); N])
     }
 
-    fn value<F: RichField, W: Witness<F>>(&self, witness: &W) -> Self::ValueType {
-        self.0.iter().map(|b| b.value(witness)).collect()
-=======
     fn value<F: RichField, W: Witness<F>>(&self, witness: &W) -> Self::ValueType<F> {
         self.0.map(|b| b.value(witness))
->>>>>>> aa7ee85b
     }
 
     fn set<F: RichField, W: WitnessWrite<F>>(&self, witness: &mut W, value: Self::ValueType<F>) {
