use std::fmt::Debug;

use ethers::types::H256;
use plonky2::field::extension::Extendable;
use plonky2::hash::hash_types::RichField;
use plonky2::iop::target::Target;
use plonky2::iop::witness::{Witness, WitnessWrite};

use super::{CircuitVariable, FieldSerializable};
use crate::builder::CircuitBuilder;
use crate::vars::BytesVariable;

/// A variable in the circuit representing a byte32 value.
#[derive(Debug, Clone, Copy)]
pub struct Bytes32Variable(pub BytesVariable<32>);

impl CircuitVariable for Bytes32Variable {
<<<<<<< HEAD
    type ValueType<F: RichField> = H256;
=======
    type ValueType<F: Debug> = H256;
>>>>>>> 798d4af4

    fn init<F: RichField + Extendable<D>, const D: usize>(
        builder: &mut CircuitBuilder<F, D>,
    ) -> Self {
        Self(BytesVariable::init(builder))
    }

    fn targets(&self) -> Vec<Target> {
        self.0.targets()
    }

    fn from_targets(targets: &[Target]) -> Self {
        Self(BytesVariable::from_targets(targets))
    }

<<<<<<< HEAD
    fn get<F: RichField, W: Witness<F>>(&self, witness: &W) -> Self::ValueType<F> {
        let bytes = self.0.get(witness);
=======
    fn value<F: RichField, W: Witness<F>>(&self, witness: &W) -> Self::ValueType<F> {
        let bytes = self.0.value(witness);
>>>>>>> 798d4af4
        H256::from_slice(&bytes[..])
    }

    fn set<F: RichField, W: WitnessWrite<F>>(&self, witness: &mut W, value: Self::ValueType<F>) {
        self.0.set(witness, value.0);
    }
<<<<<<< HEAD
}

impl<F: RichField> FieldSerializable<F> for H256 {
    fn nb_elements() -> usize {
        256
    }

    fn elements(&self) -> Vec<F> {
        self.as_bytes()
            .into_iter()
            .flat_map(|x| x.elements())
            .collect()
    }

    fn from_elements(elements: &[F]) -> Self {
        assert_eq!(elements.len(), 256);
        let mut acc = [0u8; 32];
        for i in 0..32 {
            acc[i] = u8::from_elements(&elements[i * 8..(i + 1) * 8])
        }
        H256::from(acc)
    }
=======
>>>>>>> 798d4af4
}<|MERGE_RESOLUTION|>--- conflicted
+++ resolved
@@ -6,7 +6,7 @@
 use plonky2::iop::target::Target;
 use plonky2::iop::witness::{Witness, WitnessWrite};
 
-use super::{CircuitVariable, FieldSerializable};
+use super::{ByteSerializable, ByteVariable, CircuitVariable, EvmVariable, FieldSerializable};
 use crate::builder::CircuitBuilder;
 use crate::vars::BytesVariable;
 
@@ -15,11 +15,7 @@
 pub struct Bytes32Variable(pub BytesVariable<32>);
 
 impl CircuitVariable for Bytes32Variable {
-<<<<<<< HEAD
     type ValueType<F: RichField> = H256;
-=======
-    type ValueType<F: Debug> = H256;
->>>>>>> 798d4af4
 
     fn init<F: RichField + Extendable<D>, const D: usize>(
         builder: &mut CircuitBuilder<F, D>,
@@ -35,20 +31,32 @@
         Self(BytesVariable::from_targets(targets))
     }
 
-<<<<<<< HEAD
     fn get<F: RichField, W: Witness<F>>(&self, witness: &W) -> Self::ValueType<F> {
         let bytes = self.0.get(witness);
-=======
-    fn value<F: RichField, W: Witness<F>>(&self, witness: &W) -> Self::ValueType<F> {
-        let bytes = self.0.value(witness);
->>>>>>> 798d4af4
-        H256::from_slice(&bytes[..])
+        H256::from_slice(&bytes)
     }
 
     fn set<F: RichField, W: WitnessWrite<F>>(&self, witness: &mut W, value: Self::ValueType<F>) {
         self.0.set(witness, value.0);
     }
-<<<<<<< HEAD
+}
+
+impl EvmVariable for Bytes32Variable {
+    type ValueType<F: RichField> = H256;
+
+    fn bytes<F: RichField + Extendable<D>, const D: usize>(
+        &self,
+        builder: &mut CircuitBuilder<F, D>,
+    ) -> Vec<ByteVariable> {
+        self.0.bytes(builder)
+    }
+
+    fn from_bytes<F: RichField + Extendable<D>, const D: usize>(
+        builder: &mut CircuitBuilder<F, D>,
+        bytes: &[super::ByteVariable],
+    ) -> Self {
+        Self(BytesVariable::from_bytes(builder, bytes))
+    }
 }
 
 impl<F: RichField> FieldSerializable<F> for H256 {
@@ -71,6 +79,21 @@
         }
         H256::from(acc)
     }
-=======
->>>>>>> 798d4af4
+}
+
+impl<F: RichField> ByteSerializable<F> for H256 {
+    fn nb_bytes() -> usize {
+        32
+    }
+
+    fn bytes(&self) -> Vec<u8> {
+        self.as_bytes().to_vec()
+    }
+
+    fn from_bytes(bytes: &[u8]) -> Self {
+        assert_eq!(bytes.len(), 32);
+        let mut acc = [0u8; 32];
+        acc.copy_from_slice(bytes);
+        H256::from(acc)
+    }
 }