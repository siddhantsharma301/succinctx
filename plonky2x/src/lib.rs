#![cfg_attr(not(feature = "std"), no_std)]
#![allow(clippy::needless_range_loop)]
#![allow(incomplete_features)]
#![feature(generic_const_exprs)]
#![feature(trait_alias)]
#![feature(decl_macro)]
#![feature(core_intrinsics)]
#![feature(async_fn_in_trait)]

extern crate alloc;

pub mod builder;
pub mod composer;
pub mod eth;
pub mod ethutils;
<<<<<<< HEAD
pub mod mapreduce;
pub mod prover;
=======
pub mod hash;
pub mod num;
pub mod ops;
pub mod uint;
>>>>>>> aa7ee85b
pub mod utils;
pub mod vars;
pub mod wrapper;<|MERGE_RESOLUTION|>--- conflicted
+++ resolved
@@ -13,15 +13,12 @@
 pub mod composer;
 pub mod eth;
 pub mod ethutils;
-<<<<<<< HEAD
+pub mod hash;
 pub mod mapreduce;
-pub mod prover;
-=======
-pub mod hash;
 pub mod num;
 pub mod ops;
+pub mod prover;
 pub mod uint;
->>>>>>> aa7ee85b
 pub mod utils;
 pub mod vars;
 pub mod wrapper;