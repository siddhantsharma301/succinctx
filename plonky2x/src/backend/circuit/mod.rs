pub mod io;
pub mod utils;

use core::marker::PhantomData;
use std::fs;

use itertools::Itertools;
use plonky2::field::extension::Extendable;
use plonky2::hash::hash_types::RichField;
use plonky2::iop::witness::{PartialWitness, WitnessWrite};
use plonky2::plonk::circuit_data::CircuitData;
use plonky2::plonk::config::{AlgebraicHasher, GenericConfig};
use plonky2::plonk::proof::ProofWithPublicInputs;
<<<<<<< HEAD
use plonky2::util::serialization::{
    Buffer, DefaultGateSerializer, IoResult, Read, Remaining, Write,
};

use self::io::{CircuitInput, CircuitOutput};
use self::utils::CustomGeneratorSerializer;
use crate::frontend::builder::io::{EvmIO, FieldIO, RecursiveProofIO};
=======
use plonky2::util::serialization::{Buffer, IoResult, Read, Write};

use self::io::{CircuitInput, CircuitOutput};
use self::utils::{CustomGateSerializer, CustomGeneratorSerializer};
use crate::frontend::builder::io::{EvmIO, FieldIO};
>>>>>>> 9feb67e9
use crate::frontend::builder::CircuitIO;
use crate::prelude::{ByteVariable, CircuitVariable, Variable};
use crate::utils::hex;

/// A compiled circuit which can compute any function in the form `f(x)=y`.
#[derive(Debug)]
pub struct Circuit<F: RichField + Extendable<D>, C: GenericConfig<D, F = F>, const D: usize> {
    pub data: CircuitData<F, C, D>,
    pub io: CircuitIO<D>,
}

impl<F: RichField + Extendable<D>, C, const D: usize> Circuit<F, C, D>
where
    C: GenericConfig<D, F = F> + 'static,
    <C as GenericConfig<D>>::Hasher: AlgebraicHasher<F>,
{
    /// Returns an input instance for the circuit.
    pub fn input(&self) -> CircuitInput<F, C, D> {
        CircuitInput {
            io: self.io.clone(),
            buffer: Vec::new(),
            proofs: Vec::new(),
        }
    }

    /// Returns an input instance for the circuit.
    pub fn output(&self) -> CircuitOutput<F, C, D> {
        CircuitOutput {
            io: self.io.clone(),
            buffer: Vec::new(),
            proofs: Vec::new(),
        }
    }

    /// Generates a proof for the circuit. The proof can be verified using `verify`.
    pub fn prove(
        &self,
        input: &CircuitInput<F, C, D>,
    ) -> (ProofWithPublicInputs<F, C, D>, CircuitOutput<F, C, D>) {
        let mut pw = PartialWitness::new();

        // Set the input variables.
        let input_variables = if self.io.evm.is_some() {
            self.io
                .evm
                .clone()
                .unwrap()
                .input_bytes
                .into_iter()
                .flat_map(|b| b.variables())
                .collect()
        } else if self.io.field.is_some() {
            self.io.field.clone().unwrap().input_variables
        } else {
            vec![]
        };
        assert_eq!(input_variables.len(), input.buffer.len());
        for i in 0..input_variables.len() {
            input_variables[i].set(&mut pw, input.buffer[i]);
        }

        // Set the recursive proof inputs.
        if self.io.recursive_proof.is_some() {
            let proofs = self.io.recursive_proof.as_ref().unwrap().proofs.clone();
            for i in 0..proofs.len() {
                pw.set_proof_with_pis_target(&proofs[i], &input.proofs[i]);
            }
        }

        // Generate the proof.
        let proof = self.data.prove(pw).unwrap();

        // Slice the public inputs to reflect the output portion of the circuit.
        let output = CircuitOutput {
            io: self.io.clone(),
            buffer: proof.public_inputs[input_variables.len()..].to_vec(),
            proofs: Vec::new(),
        };

        (proof, output)
    }

    /// Verifies a proof for the circuit.
    pub fn verify(
        &self,
        proof: &ProofWithPublicInputs<F, C, D>,
        input: &CircuitInput<F, C, D>,
        output: &CircuitOutput<F, C, D>,
    ) {
        let mut public_inputs = Vec::new();
        public_inputs.extend(input.buffer.clone());
        public_inputs.extend(output.buffer.clone());
        assert_eq!(public_inputs.len(), proof.public_inputs.len());
        for i in 0..public_inputs.len() {
            assert_eq!(public_inputs[i], proof.public_inputs[i]);
        }
        self.data.verify(proof.clone()).unwrap();
    }

    fn serializers() -> (CustomGateSerializer, CustomGeneratorSerializer<C, D>) {
        let gate_serializer = CustomGateSerializer;
        let generator_serializer = CustomGeneratorSerializer::<C, D> {
            _phantom: PhantomData,
        };
        (gate_serializer, generator_serializer)
    }

    pub fn id(&self) -> String {
        let circuit_digest = hex!(self
            .data
            .verifier_only
            .circuit_digest
            .elements
            .iter()
            .flat_map(|e| e.to_canonical_u64().to_be_bytes())
            .collect::<Vec<u8>>());
        circuit_digest[0..22].to_string()
    }

    pub fn serialize(&self) -> IoResult<Vec<u8>> {
        // Setup serializers.
        let (gate_serializer, generator_serializer) = Self::serializers();

        // Setup buffer.
        let mut buffer = Vec::new();
        let circuit_bytes = self
            .data
            .to_bytes(&gate_serializer, &generator_serializer)?;
        buffer.write_usize(circuit_bytes.len())?;
        buffer.write_all(&circuit_bytes)?;

        if self.io.evm.is_some() {
            let io = self.io.evm.as_ref().unwrap();
            buffer.write_usize(0)?;
            buffer.write_target_vec(
                io.input_bytes
                    .iter()
                    .flat_map(|b| b.targets())
                    .collect_vec()
                    .as_slice(),
            )?;

            buffer.write_target_vec(
                io.output_bytes
                    .iter()
                    .flat_map(|b| b.targets())
                    .collect_vec()
                    .as_slice(),
            )?;
        } else if self.io.field.is_some() {
            let io = self.io.field.as_ref().unwrap();
            buffer.write_usize(1)?;
            buffer.write_target_vec(
                io.input_variables
                    .iter()
                    .map(|v| v.0)
                    .collect_vec()
                    .as_slice(),
            )?;
            buffer.write_target_vec(
                io.output_variables
                    .iter()
                    .map(|v| v.0)
                    .collect_vec()
                    .as_slice(),
            )?;
        }

        if self.io.recursive_proof.is_some() {
            let io = self.io.recursive_proof.as_ref().unwrap();
            buffer.write_usize(2)?;
            buffer.write_usize(io.proofs.len())?;
            for i in 0..io.proofs.len() {
                buffer.write_target_proof_with_public_inputs(&io.proofs[i])?;
            }
            for i in 0..io.proofs.len() {
                let bytes = &io.child_circuit_ids[i].as_bytes();
                buffer.write_usize(bytes.len())?;
                buffer.write_all(bytes)?;
            }
        }

        Ok(buffer)
    }

    pub fn deserialize(buffer: &[u8]) -> IoResult<Self> {
        // Setup serializers.
        let (gate_serializer, generator_serializer) = Self::serializers();

        // Setup buffer.
        let mut buffer = Buffer::new(buffer);

        // Read circuit data from bytes.
        let circuit_bytes_len = buffer.read_usize()?;
        let mut circuit_bytes = vec![0u8; circuit_bytes_len];
        buffer.read_exact(circuit_bytes.as_mut_slice())?;
        let data = CircuitData::<F, C, D>::from_bytes(
            &circuit_bytes,
            &gate_serializer,
            &generator_serializer,
        )?;

        let mut circuit = Circuit {
            data,
            io: CircuitIO::new(),
        };

        let io_type = buffer.read_usize()?;
        if io_type == 0 {
            let input_targets = buffer.read_target_vec()?;
            let output_targets = buffer.read_target_vec()?;
            let input_bytes = (0..input_targets.len() / 8)
                .map(|i| ByteVariable::from_targets(&input_targets[i * 8..(i + 1) * 8]))
                .collect_vec();
            let output_bytes = (0..output_targets.len() / 8)
                .map(|i| ByteVariable::from_targets(&output_targets[i * 8..(i + 1) * 8]))
                .collect_vec();
            circuit.io.evm = Some(EvmIO {
                input_bytes,
                output_bytes,
            });
        } else if io_type == 1 {
            let input_targets = buffer.read_target_vec()?;
            let output_targets = buffer.read_target_vec()?;
            circuit.io.field = Some(FieldIO {
                input_variables: input_targets.into_iter().map(Variable).collect_vec(),
                output_variables: output_targets.into_iter().map(Variable).collect_vec(),
            });
        }

        if !buffer.is_empty() {
            buffer.read_usize()?;
            let input_proof_count = buffer.read_usize()?;
            let mut input_proofs = Vec::new();
            for _ in 0..input_proof_count {
                input_proofs.push(buffer.read_target_proof_with_public_inputs()?);
            }
            let mut child_circuit_ids = Vec::new();
            for _ in 0..input_proof_count {
                let length = buffer.read_usize()?;
                let mut circuit_id_bytes = vec![0u8; length];
                buffer.read_exact(&mut circuit_id_bytes)?;
                child_circuit_ids.push(String::from_utf8(circuit_id_bytes).unwrap());
            }
            circuit.io.recursive_proof = Some(RecursiveProofIO {
                proofs: input_proofs,
                child_circuit_ids,
            });
        }

        Ok(circuit)
    }

    pub fn save(&self, path: &String) {
        let bytes = self.serialize().unwrap();
        fs::write(path, bytes).unwrap();
    }

    pub fn load(path: &str) -> IoResult<Self> {
        let bytes = fs::read(path).unwrap();
        Self::deserialize(bytes.as_slice())
    }

    pub fn save_to_build_dir(&self) {
        let path = format!("./build/{}.circuit", self.id());
        self.save(&path);
    }

    pub fn load_from_build_dir(circuit_id: String) -> IoResult<Self> {
        let path = format!("./build/{}.circuit", circuit_id);
        Self::load(&path)
    }
}

#[cfg(test)]
pub(crate) mod tests {

    use plonky2::field::types::Field;

    use crate::backend::circuit::Circuit;
    use crate::frontend::builder::CircuitBuilderX;
    use crate::prelude::*;

    type F = GoldilocksField;
    type C = PoseidonGoldilocksConfig;
    const D: usize = 2;

    #[test]
    fn test_serialize_with_field_io() {
        // Define your circuit.
        let mut builder = CircuitBuilderX::new();
        let a = builder.read::<Variable>();
        let b = builder.read::<Variable>();
        let c = builder.add(a, b);
        builder.write(c);

        // Build your circuit.
        let circuit = builder.build::<C>();

        // Write to the circuit input.
        let mut input = circuit.input();
        input.write::<Variable>(GoldilocksField::TWO);
        input.write::<Variable>(GoldilocksField::TWO);

        // Generate a proof.
        let (proof, output) = circuit.prove(&input);

        // Verify proof.
        circuit.verify(&proof, &input, &output);

        // Serialize.
        let bytes = circuit.serialize().unwrap();
        let old_digest = circuit.data.verifier_only.circuit_digest;
        let old_input_variables = circuit.io.field.as_ref().unwrap().input_variables.clone();
        let old_output_variables = circuit.io.field.as_ref().unwrap().input_variables.clone();

        // Deserialize.
        let circuit = Circuit::<F, C, D>::deserialize(&bytes).unwrap();
        let new_digest = circuit.data.verifier_only.circuit_digest;
        let new_input_variables = circuit.io.field.as_ref().unwrap().input_variables.clone();
        let new_output_variables = circuit.io.field.as_ref().unwrap().input_variables.clone();

        // Perform some sanity checks.
        assert_eq!(old_digest, new_digest);
        assert_eq!(old_input_variables.len(), new_input_variables.len());
        assert_eq!(old_output_variables.len(), new_output_variables.len());
        for i in 0..old_input_variables.len() {
            assert_eq!(old_input_variables[i].0, new_input_variables[i].0);
        }
        for i in 0..old_output_variables.len() {
            assert_eq!(old_output_variables[i].0, new_output_variables[i].0);
        }
    }

    #[test]
    fn test_serialize_with_evm_io() {
        // Define your circuit.
        let mut builder = CircuitBuilderX::new();
        let a = builder.evm_read::<ByteVariable>();
        let b = builder.evm_read::<ByteVariable>();
        let c = builder.xor(a, b);
        builder.evm_write(c);

        // Build your circuit.
        let circuit = builder.build::<C>();

        // Write to the circuit input.
        let mut input = circuit.input();
        input.evm_write::<ByteVariable>(0u8);
        input.evm_write::<ByteVariable>(1u8);

        // Generate a proof.
        let (proof, output) = circuit.prove(&input);

        // Verify proof.
        circuit.verify(&proof, &input, &output);

        // Serialize.
        let bytes = circuit.serialize().unwrap();
        let old_digest = circuit.data.verifier_only.circuit_digest;
        let old_input_bytes = circuit.io.evm.as_ref().unwrap().input_bytes.clone();
        let old_output_bytes = circuit.io.evm.as_ref().unwrap().output_bytes.clone();

        // Deserialize.
        let circuit = Circuit::<F, C, D>::deserialize(&bytes).unwrap();
        let new_digest = circuit.data.verifier_only.circuit_digest;
        let new_input_bytes = circuit.io.evm.as_ref().unwrap().input_bytes.clone();
        let new_output_bytes = circuit.io.evm.as_ref().unwrap().output_bytes.clone();

        // Perform some sanity checks.
        assert_eq!(old_digest, new_digest);
        assert_eq!(old_input_bytes.len(), new_input_bytes.len());
        assert_eq!(old_output_bytes.len(), new_output_bytes.len());
        for i in 0..old_input_bytes.len() {
            let old_targets = old_input_bytes[i].targets();
            let new_targets = new_input_bytes[i].targets();
            assert_eq!(old_targets.len(), new_targets.len());
            for j in 0..old_targets.len() {
                assert_eq!(old_targets[j], new_targets[j]);
            }
        }
        for i in 0..old_output_bytes.len() {
            let old_targets = old_output_bytes[i].targets();
            let new_targets = new_output_bytes[i].targets();
            assert_eq!(old_targets.len(), new_targets.len());
            for j in 0..old_targets.len() {
                assert_eq!(old_targets[j], new_targets[j]);
            }
        }
    }
}<|MERGE_RESOLUTION|>--- conflicted
+++ resolved
@@ -11,21 +11,11 @@
 use plonky2::plonk::circuit_data::CircuitData;
 use plonky2::plonk::config::{AlgebraicHasher, GenericConfig};
 use plonky2::plonk::proof::ProofWithPublicInputs;
-<<<<<<< HEAD
-use plonky2::util::serialization::{
-    Buffer, DefaultGateSerializer, IoResult, Read, Remaining, Write,
-};
-
-use self::io::{CircuitInput, CircuitOutput};
-use self::utils::CustomGeneratorSerializer;
-use crate::frontend::builder::io::{EvmIO, FieldIO, RecursiveProofIO};
-=======
-use plonky2::util::serialization::{Buffer, IoResult, Read, Write};
+use plonky2::util::serialization::{Buffer, IoResult, Read, Remaining, Write};
 
 use self::io::{CircuitInput, CircuitOutput};
 use self::utils::{CustomGateSerializer, CustomGeneratorSerializer};
-use crate::frontend::builder::io::{EvmIO, FieldIO};
->>>>>>> 9feb67e9
+use crate::frontend::builder::io::{EvmIO, FieldIO, RecursiveProofIO};
 use crate::frontend::builder::CircuitIO;
 use crate::prelude::{ByteVariable, CircuitVariable, Variable};
 use crate::utils::hex;
@@ -281,6 +271,8 @@
 
     pub fn save(&self, path: &String) {
         let bytes = self.serialize().unwrap();
+        let dir = path.split('/').take(path.split('/').count() - 1).join("/");
+        fs::create_dir_all(dir).unwrap_or(());
         fs::write(path, bytes).unwrap();
     }
 
