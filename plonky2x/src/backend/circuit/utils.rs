--- conflicted
+++ resolved
@@ -34,24 +34,17 @@
 use plonky2::util::serialization::{Buffer, GateSerializer, IoResult, WitnessGeneratorSerializer};
 use plonky2::{get_gate_tag_impl, impl_gate_serializer, read_gate_impl};
 
-<<<<<<< HEAD
-=======
 use crate::frontend::eth::beacon::generators::balance::BeaconValidatorBalanceGenerator;
->>>>>>> 9feb67e9
 use crate::frontend::eth::beacon::generators::validator::BeaconValidatorGenerator;
 use crate::frontend::eth::beacon::generators::validators::BeaconValidatorsRootGenerator;
 use crate::frontend::eth::storage::generators::block::EthBlockGenerator;
 use crate::frontend::eth::storage::generators::storage::{
     EthLogGenerator, EthStorageKeyGenerator, EthStorageProofGenerator,
 };
-<<<<<<< HEAD
-use crate::frontend::hash::keccak::keccak256::Keccack256Generator;
+use crate::frontend::hash::keccak::keccak256::Keccak256Generator;
 use crate::frontend::mapreduce::MapReduceRecursiveProofGenerator;
+use crate::frontend::num::u32::gates::add_many_u32::{U32AddManyGate, U32AddManyGenerator};
 use crate::prelude::Variable;
-=======
-use crate::frontend::hash::keccak::keccak256::Keccak256Generator;
-use crate::frontend::num::u32::gates::add_many_u32::{U32AddManyGate, U32AddManyGenerator};
->>>>>>> 9feb67e9
 
 #[macro_export]
 macro_rules! impl_generator_serializer {
@@ -165,11 +158,9 @@
         EthStorageProofGenerator<F, D>, "EthStorageProofGenerator",
         EthLogGenerator<F, D>, "EthLogGenerator",
         EthBlockGenerator<F, D>, "EthBlockGenerator",
-<<<<<<< HEAD
-        Keccack256Generator<F, D>, "Keccak256Generator",
+        Keccak256Generator<F, D>, "Keccak256Generator",
         BeaconValidatorsRootGenerator<F, D>, "BeaconValidatorsGenerator",
         BeaconValidatorGenerator<F, D>, "BeaconValidatorGenerator",
-=======
         EthStorageKeyGenerator<F, D>, "EthStorageKeyGenerator",
         Keccak256Generator<F, D>, "Keccak256Generator",
         BeaconValidatorBalanceGenerator<F, D>, "BeaconValidatorBalanceGenerator",
@@ -201,6 +192,5 @@
         ReducingExtensionGate<D>,
         ReducingGate<D>,
         U32AddManyGate<F, D>
->>>>>>> 9feb67e9
     }
 }